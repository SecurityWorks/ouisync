use super::{config_keys, socket};
use crate::{
    config::ConfigStore,
    scoped_task::{self, ScopedJoinHandle},
    state_monitor::StateMonitor,
};
use btdht::{InfoHash, IpVersion, MainlineDht};
use chrono::{offset::Local, DateTime};
use futures_util::{stream, StreamExt};
use rand::Rng;
use std::{
    borrow::Cow,
    collections::{HashMap, HashSet},
    future::pending,
    io,
    net::{Ipv4Addr, Ipv6Addr, SocketAddr},
    sync::{
        atomic::{AtomicU64, Ordering},
        Arc, Mutex, RwLock, Weak,
    },
    time::{Duration, SystemTime},
};
use tokio::{
    net::UdpSocket,
    select,
    sync::{mpsc, watch},
    time,
};

// Hardcoded DHT routers to bootstrap the DHT against.
// TODO: add this to `NetworkOptions` so it can be overriden by the user.
pub const DHT_ROUTERS: &[&str] = &["router.bittorrent.com:6881", "dht.transmissionbt.com:6881"];

// Interval for the delay before a repository is re-announced on the DHT. The actual delay is an
// uniformly random value from this interval.
// BEP5 indicates that "After 15 minutes of inactivity, a node becomes questionable." so try not
// to get too close to that value to avoid DHT churn. However, too frequent updates may cause
// other nodes to put us on a blacklist.
pub const MIN_DHT_ANNOUNCE_DELAY: Duration = Duration::from_secs(3 * 60);
pub const MAX_DHT_ANNOUNCE_DELAY: Duration = Duration::from_secs(6 * 60);

pub(super) struct DhtDiscovery {
    dht_v4: Option<RestartableDht>,
    dht_v6: Option<RestartableDht>,
    lookups: Arc<Mutex<Lookups>>,
    next_id: AtomicU64,
    monitor: Arc<StateMonitor>,
}

impl DhtDiscovery {
    pub async fn new(
        acceptor_port_v4: Option<u16>,
        acceptor_port_v6: Option<u16>,
        config: &ConfigStore,
        monitor: Arc<StateMonitor>,
    ) -> Self {
        let dht_v4 = if let Some(port) = acceptor_port_v4 {
            Some(start_dht(IpVersion::V4, port, config, &monitor).await)
        } else {
            None
        };

        let dht_v6 = if let Some(port) = acceptor_port_v6 {
            Some(start_dht(IpVersion::V6, port, config, &monitor).await)
        } else {
            None
        };

        let lookups = Arc::new(Mutex::new(HashMap::default()));

        Self {
            dht_v4,
            dht_v6,
            lookups,
            next_id: AtomicU64::new(0),
            monitor,
        }
    }

    pub fn lookup(
        &self,
        info_hash: InfoHash,
        found_peers_tx: mpsc::UnboundedSender<SocketAddr>,
    ) -> LookupRequest {
        let id = self.next_id.fetch_add(1, Ordering::Relaxed);

        let request = LookupRequest {
            id,
            info_hash,
            lookups: Arc::downgrade(&self.lookups),
        };

        self.lookups
            .lock()
            .unwrap()
            .entry(info_hash)
            .or_insert_with(|| {
                Lookup::new(
                    self.dht_v4.clone(),
                    self.dht_v6.clone(),
                    info_hash,
                    &self.monitor,
                )
            })
            .add_request(id, found_peers_tx);

        request
    }

    pub fn local_addr_v4(&self) -> Option<&SocketAddr> {
        self.dht_v4.as_ref().map(|dht| &dht.local_addr)
    }

    pub fn local_addr_v6(&self) -> Option<&SocketAddr> {
        self.dht_v6.as_ref().map(|dht| &dht.local_addr)
    }
}

async fn start_dht(
    ip_v: IpVersion,
    acceptor_port: u16,
    config: &ConfigStore,
    monitor: &Arc<StateMonitor>,
) -> RestartableDht {
    // TODO: Unwrap
    let socket = bind(ip_v, config).await.unwrap();

    // Unwrap OK because `Socket::new` only fails if it can't get `local_addr` out of it, but since
    // we just succeeded in binding the socket above, that shouldn't happen.
    let socket = btdht::Socket::new(socket).unwrap();

    let local_addr = socket.local_addr();

    let protocol = match ip_v {
        IpVersion::V4 => "IPv4",
        IpVersion::V6 => "IPv6",
    };

    let monitor = monitor.make_child(protocol);

    // TODO: load the DHT state from a previous save if it exists.
    // TODO: Unwrap
    let dht = MainlineDht::builder()
        .add_routers(DHT_ROUTERS.iter().copied())
        .set_read_only(false)
        .set_announce_port(acceptor_port)
        .start(socket);

    // Spawn a task to monitor the DHT status.
    let monitoring_task = scoped_task::spawn({
        let dht = dht.clone();

        let first_bootstrap =
            monitor.make_value::<&'static str>("first_bootstrap".into(), "in progress");

        async move {
            if dht.bootstrapped(None).await {
                *first_bootstrap.get() = "done";
                log::info!("DHT {} bootstrap complete", protocol);
            } else {
                *first_bootstrap.get() = "failed";
                log::error!("DHT {} bootstrap failed", protocol);

                // Don't `return`, instead halt here so that the `first_bootstrap` monitored value
                // is preserved for the user to see.
                pending::<()>().await;
            }

            let i = monitor.make_value::<u64>("probe_counter".into(), 0);

            let is_running = monitor.make_value::<Option<bool>>("is_running".into(), None);
            let bootstrapped = monitor.make_value::<Option<bool>>("bootstrapped".into(), None);
            let good_node_count =
                monitor.make_value::<Option<usize>>("good_node_count".into(), None);
            let questionable_node_count =
                monitor.make_value::<Option<usize>>("questionable_node_count".into(), None);
            let bucket_count = monitor.make_value::<Option<usize>>("bucket_count".into(), None);

            loop {
                *i.get() += 1;

                if let Some(state) = dht.get_state().await {
                    *is_running.get() = Some(state.is_running);
                    *bootstrapped.get() = Some(state.bootstrapped);
                    *good_node_count.get() = Some(state.good_node_count);
                    *questionable_node_count.get() = Some(state.questionable_node_count);
                    *bucket_count.get() = Some(state.bucket_count);
                } else {
                    *is_running.get() = None;
                    *bootstrapped.get() = None;
                    *good_node_count.get() = None;
                    *questionable_node_count.get() = None;
                    *bucket_count.get() = None;
                }
                time::sleep(Duration::from_secs(5)).await;
            }
        }
    });

    RestartableDht {
        dht,
        local_addr,
        _monitoring_task: Arc::new(monitoring_task),
    }
}

// A wrapper over MainlineDht that periodically retries to initialize and bootstrap (and
// rebootstrap when/if all nodes disappear). This is necessary because the network may go up and
// down.
#[derive(Clone)]
struct RestartableDht {
    dht: MainlineDht,
    local_addr: SocketAddr,
    _monitoring_task: Arc<ScopedJoinHandle<()>>,
}

type Lookups = HashMap<InfoHash, Lookup>;

type RequestId = u64;

pub struct LookupRequest {
    id: RequestId,
    info_hash: InfoHash,
    lookups: Weak<Mutex<Lookups>>,
}

impl Drop for LookupRequest {
    fn drop(&mut self) {
        if let Some(lookups) = self.lookups.upgrade() {
            let mut lookups = lookups.lock().unwrap();

            let empty = if let Some(lookup) = lookups.get_mut(&self.info_hash) {
                let mut requests = lookup.requests.lock().unwrap();
                requests.remove(&self.id);
                requests.is_empty()
            } else {
                false
            };

            if empty {
                lookups.remove(&self.info_hash);
            }
        }
    }
}

struct Lookup {
    seen_peers: Arc<RwLock<HashSet<SocketAddr>>>, // To avoid duplicates
    requests: Arc<Mutex<HashMap<RequestId, mpsc::UnboundedSender<SocketAddr>>>>,
    wake_up_tx: watch::Sender<()>,
    _task: ScopedJoinHandle<()>,
}

impl Lookup {
    fn new(
        dht_v4: Option<RestartableDht>,
        dht_v6: Option<RestartableDht>,
        info_hash: InfoHash,
        monitor: &Arc<StateMonitor>,
    ) -> Self {
        let (wake_up_tx, mut wake_up_rx) = watch::channel(());
        // Mark the initial value as seen so the change notification is not triggered immediately
        // but only when we create the first request.
        wake_up_rx.borrow_and_update();

        let monitor = monitor
            .make_child("lookups")
            .make_child(format!("{:?}", info_hash));

        let seen_peers = Arc::new(RwLock::new(Default::default()));
        let requests = Arc::new(Mutex::new(HashMap::new()));

        let task = Self::start_task(
            dht_v4,
            dht_v6,
            info_hash,
            seen_peers.clone(),
            requests.clone(),
            wake_up_rx,
            &monitor,
        );

        Lookup {
            seen_peers,
            requests,
            wake_up_tx,
            _task: task,
        }
    }

    fn add_request(&mut self, id: RequestId, tx: mpsc::UnboundedSender<SocketAddr>) {
        for peer in self.seen_peers.read().unwrap().iter() {
            tx.send(*peer).unwrap_or(());
        }

        self.requests.lock().unwrap().insert(id, tx);
        self.wake_up_tx.send(()).unwrap();
    }

    fn start_task(
        dht_v4: Option<RestartableDht>,
        dht_v6: Option<RestartableDht>,
        info_hash: InfoHash,
        seen_peers: Arc<RwLock<HashSet<SocketAddr>>>,
        requests: Arc<Mutex<HashMap<RequestId, mpsc::UnboundedSender<SocketAddr>>>>,
        mut wake_up: watch::Receiver<()>,
        monitor: &Arc<StateMonitor>,
    ) -> ScopedJoinHandle<()> {
        let state =
            monitor.make_value::<Cow<'static, str>>("state".into(), Cow::Borrowed("started"));

        scoped_task::spawn(async move {
            // Wait for the first request to be created
            wake_up.changed().await.unwrap_or(());

            loop {
                log::debug!("DHT Starting search for info hash: {:?}", info_hash);
                *state.get() = Cow::Borrowed("making request");

                // find peers for the repo and also announce that we have it.
                let dhts = dht_v4.iter().chain(dht_v6.iter());

                let mut peers = Box::pin(stream::iter(dhts).flat_map(|dht| {
                    stream::once(async {
                        dht.dht.bootstrapped(Some(Duration::from_secs(10))).await;
                        dht.dht.search(info_hash, true)
<<<<<<< HEAD
                    }).flatten()
=======
                    })
                    .flatten()
>>>>>>> 9e7a0d39
                }));

                *state.get() = Cow::Borrowed("awaiting results");

                while let Some(peer) = peers.next().await {
                    if seen_peers.write().unwrap().insert(peer) {
                        log::debug!("DHT found peer for {:?}: {}", info_hash, peer);

                        for tx in requests.lock().unwrap().values() {
                            tx.send(peer).unwrap_or(());
                        }
                    }
                }

                seen_peers.write().unwrap().clear();

                // sleep a random duration before the next search, but wake up if there is a new
                // request.
                let duration =
                    rand::thread_rng().gen_range(MIN_DHT_ANNOUNCE_DELAY..MAX_DHT_ANNOUNCE_DELAY);

                {
                    let time: DateTime<Local> = (SystemTime::now() + duration).into();
                    log::debug!(
                        "DHT search for {:?} ended. Next one scheduled at {} (in {:?})",
                        info_hash,
                        time.format("%T"),
                        duration
                    );
                    *state.get() = Cow::Owned(format!("sleeping until {}", time.format("%T")));
                }

                select! {
                    _ = time::sleep(duration) => {
                        log::debug!("DHT sleep duration passed")
                    },
                    _ = wake_up.changed() => {
                        log::debug!("DHT wake up")
                    },
                }
            }
        })
    }
}

async fn bind(ip_v: IpVersion, config: &ConfigStore) -> io::Result<UdpSocket> {
    match ip_v {
        IpVersion::V4 => {
            socket::bind(
                (Ipv4Addr::UNSPECIFIED, 0).into(),
                config.entry(config_keys::LAST_USED_DHT_PORT_V4),
            )
            .await
        }
        IpVersion::V6 => {
            // Note that [BEP-32](https://www.bittorrent.org/beps/bep_0032.html) says we should bind the ipv6
            // socket to a concrete unicast address, not to an unspecified one. But this would be
            // problematic on especially on mobile devices when the IP may change (e.g. switch to a
            // different WiFi or cellular). At which point we would have to restart the DHT, by
            // using the UNSPECIFIED address we can avoid that problem.
            socket::bind(
                (Ipv6Addr::UNSPECIFIED, 0).into(),
                config.entry(config_keys::LAST_USED_DHT_PORT_V6),
            )
            .await
        }
    }
}<|MERGE_RESOLUTION|>--- conflicted
+++ resolved
@@ -324,12 +324,8 @@
                     stream::once(async {
                         dht.dht.bootstrapped(Some(Duration::from_secs(10))).await;
                         dht.dht.search(info_hash, true)
-<<<<<<< HEAD
-                    }).flatten()
-=======
                     })
                     .flatten()
->>>>>>> 9e7a0d39
                 }));
 
                 *state.get() = Cow::Borrowed("awaiting results");
