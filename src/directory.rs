--- conflicted
+++ resolved
@@ -360,18 +360,13 @@
 #[cfg(test)]
 mod tests {
     use super::*;
-<<<<<<< HEAD
-    use crate::{block, index, replica_id::ReplicaId};
-    use std::collections::BTreeSet;
-=======
+    use crate::replica_id::ReplicaId;
     use rand::{distributions::Standard, Rng};
     use std::{collections::BTreeSet, convert::TryInto};
->>>>>>> 97f70038
 
     #[tokio::test(flavor = "multi_thread")]
     async fn create_and_list_entries() {
-        let pool = setup().await;
-        let branch = Arc::new(Branch::new(ReplicaId::random()));
+        let (pool, branch) = setup().await;
 
         // Create the root directory and put some file in it.
         let mut dir = Directory::create(pool.clone(), branch.clone(), Cryptor::Null, Locator::Root);
@@ -415,21 +410,21 @@
     // TODO: test update existing directory
     #[tokio::test(flavor = "multi_thread")]
     async fn add_entry_to_existing_directory() {
-        let pool = setup().await;
+        let (pool, branch) = setup().await;
 
         // Create empty directory
-        let mut dir = Directory::create(pool.clone(), Cryptor::Null, Locator::Root);
+        let mut dir = Directory::create(pool.clone(), branch.clone(), Cryptor::Null, Locator::Root);
         dir.flush().await.unwrap();
 
         // Reopen it and add a file to it.
-        let mut dir = Directory::open(pool.clone(), Cryptor::Null, Locator::Root)
+        let mut dir = Directory::open(pool.clone(), branch.clone(), Cryptor::Null, Locator::Root)
             .await
             .unwrap();
         let _ = dir.create_file("none.txt".into()).unwrap();
         dir.flush().await.unwrap();
 
         // Reopen it again and check the file is still there.
-        let dir = Directory::open(pool, Cryptor::Null, Locator::Root)
+        let dir = Directory::open(pool, branch.clone(), Cryptor::Null, Locator::Root)
             .await
             .unwrap();
         assert!(dir.lookup(OsStr::new("none.txt")).is_ok());
@@ -437,25 +432,25 @@
 
     #[tokio::test(flavor = "multi_thread")]
     async fn remove_entry_from_existing_directory() {
-        let pool = setup().await;
+        let (pool, branch) = setup().await;
 
         let name = OsStr::new("monkey.txt");
 
         // Create a directory with a single entry.
-        let mut parent_dir = Directory::create(pool.clone(), Cryptor::Null, Locator::Root);
+        let mut parent_dir = Directory::create(pool.clone(), branch.clone(), Cryptor::Null, Locator::Root);
         let mut file = parent_dir.create_file(name.into()).unwrap();
         file.flush().await.unwrap();
         parent_dir.flush().await.unwrap();
 
         // Reopen and remove the entry
-        let mut parent_dir = Directory::open(pool.clone(), Cryptor::Null, Locator::Root)
+        let mut parent_dir = Directory::open(pool.clone(), branch.clone(), Cryptor::Null, Locator::Root)
             .await
             .unwrap();
         parent_dir.remove_entry(name).await.unwrap();
         parent_dir.flush().await.unwrap();
 
         // Reopen again and check the file was removed.
-        let parent_dir = Directory::open(pool, Cryptor::Null, Locator::Root)
+        let parent_dir = Directory::open(pool, branch.clone(), Cryptor::Null, Locator::Root)
             .await
             .unwrap();
         match parent_dir.lookup(name) {
@@ -469,12 +464,12 @@
 
     #[tokio::test(flavor = "multi_thread")]
     async fn move_entry_to_same_directory() {
-        let pool = setup().await;
+        let (pool, branch) = setup().await;
 
         let src_name = OsStr::new("src.txt");
         let dst_name = OsStr::new("dst.txt");
 
-        let mut dir = Directory::create(pool.clone(), Cryptor::Null, Locator::Root);
+        let mut dir = Directory::create(pool.clone(), branch.clone(), Cryptor::Null, Locator::Root);
 
         let mut file = dir.create_file(src_name.to_owned()).unwrap();
         let content = random_content(1024);
@@ -508,9 +503,9 @@
 
     #[tokio::test(flavor = "multi_thread")]
     async fn move_entry_to_other_directory() {
-        let pool = setup().await;
-
-        let mut root_dir = Directory::create(pool.clone(), Cryptor::Null, Locator::Root);
+        let (pool, branch) = setup().await;
+
+        let mut root_dir = Directory::create(pool.clone(), branch.clone(), Cryptor::Null, Locator::Root);
         let mut src_dir = root_dir.create_subdirectory("src".into()).unwrap();
         let mut dst_dir = root_dir.create_subdirectory("dst".into()).unwrap();
 
@@ -556,11 +551,11 @@
 
     #[tokio::test(flavor = "multi_thread")]
     async fn move_entry_to_itself() {
-        let pool = setup().await;
+        let (pool, branch) = setup().await;
 
         let name = OsStr::new("src.txt");
 
-        let mut dir = Directory::create(pool.clone(), Cryptor::Null, Locator::Root);
+        let mut dir = Directory::create(pool.clone(), branch.clone(), Cryptor::Null, Locator::Root);
 
         let mut file = dir.create_file(name.to_owned()).unwrap();
         let content = random_content(1024);
@@ -588,12 +583,12 @@
 
     #[tokio::test(flavor = "multi_thread")]
     async fn move_entry_to_existing_entry() {
-        let pool = setup().await;
+        let (pool, branch) = setup().await;
 
         let src_name = OsStr::new("src.txt");
         let dst_name = OsStr::new("dst.txt");
 
-        let mut dir = Directory::create(pool.clone(), Cryptor::Null, Locator::Root);
+        let mut dir = Directory::create(pool.clone(), branch.clone(), Cryptor::Null, Locator::Root);
 
         let mut file = dir.create_file(src_name.to_owned()).unwrap();
         let src_content = random_content(1024);
@@ -631,10 +626,11 @@
         assert_ne!(read_content, dst_content);
     }
 
-    async fn setup() -> db::Pool {
+    async fn setup() -> (db::Pool, Arc<Branch>) {
         let pool = db::Pool::connect(":memory:").await.unwrap();
         db::create_schema(&pool).await.unwrap();
-        pool
+        let branch = Arc::new(Branch::new(ReplicaId::random()));
+        (pool, branch)
     }
 
     fn random_content(len: usize) -> Vec<u8> {
