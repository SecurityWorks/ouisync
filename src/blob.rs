use crate::{
    block::{self, BlockId, BlockName, BlockVersion, BLOCK_SIZE},
    branch::Branch,
    crypto::{AuthTag, Cryptor, NonceSequence},
    db,
    error::Result,
    locator::Locator,
};
use std::{
    convert::TryInto,
    io::SeekFrom,
    mem,
    ops::{Deref, DerefMut},
    sync::Arc,
};
use zeroize::Zeroize;

pub struct Blob {
    branch: Arc<Branch>,
    pool: db::Pool,
    locator: Locator,
    cryptor: Cryptor,
    nonce_sequence: NonceSequence,
    current_block: OpenBlock,
    len: u64,
    len_dirty: bool,
}

// TODO: figure out how to implement `flush` on `Drop`.

impl Blob {
    /// Opens an existing blob.
    ///
    /// - `directory_name` is the name of the head block of the directory containing the blob.
    ///   `None` if the blob is the root blob.
    /// - `directory_seq` is the sequence number of the blob within its directory.
    pub(crate) async fn open(
        pool: db::Pool,
        branch: Arc<Branch>,
        cryptor: Cryptor,
        locator: Locator,
    ) -> Result<Self> {
        // NOTE: no need to commit this transaction because we are only reading here.
        let mut tx = pool.begin().await?;
        let (id, buffer, auth_tag) = load_block(&branch, &mut tx, &cryptor, &locator).await?;

        let mut content = Cursor::new(buffer);

        let nonce_sequence = NonceSequence::new(content.read_array());
        let nonce = nonce_sequence.get(0);

        cryptor.decrypt(&nonce, &id.to_array(), &mut content, &auth_tag)?;

        let len = content.read_u64();

        let current_block = OpenBlock {
            locator,
            id,
            content,
            dirty: false,
        };

        Ok(Self {
            branch,
            pool,
            locator,
            cryptor,
            nonce_sequence,
            current_block,
            len,
            len_dirty: false,
        })
    }

    /// Creates a new blob.
    ///
    /// See [`Self::open`] for explanation of `directory_name` and `directory_seq`.
    pub(crate) fn create(
        pool: db::Pool,
        branch: Arc<Branch>,
        cryptor: Cryptor,
        locator: Locator,
    ) -> Self {
        let nonce_sequence = NonceSequence::new(rand::random());
        let mut content = Cursor::new(Buffer::new());

        content.write(&nonce_sequence.prefix()[..]);
        content.write_u64(0); // blob length

        let id = BlockId::random();
        let current_block = OpenBlock {
            locator,
            id,
            content,
            dirty: true,
        };

        Self {
            branch,
            pool,
            locator,
            cryptor,
            nonce_sequence,
            current_block,
            len: 0,
            len_dirty: false,
        }
    }

    pub fn branch(&self) -> &Arc<Branch> {
        &self.branch
    }

    /// Length of this blob in bytes.
    pub fn len(&self) -> u64 {
        self.len
    }

    /// Locator of this blob.
    pub fn locator(&self) -> &Locator {
        &self.locator
    }

    /// Reads data from this blob into `buffer`, advancing the internal cursor. Returns the
    /// number of bytes actually read which might be less than `buffer.len()` if the portion of the
    /// blob past the internal cursor is smaller than `buffer.len()`.
    pub async fn read(&mut self, mut buffer: &mut [u8]) -> Result<usize> {
        let mut total_len = 0;

        loop {
            let remaining = (self.len() - self.seek_position())
                .try_into()
                .unwrap_or(usize::MAX);
            let len = buffer.len().min(remaining);
            let len = self.current_block.content.read(&mut buffer[..len]);

            buffer = &mut buffer[len..];
            total_len += len;

            if buffer.is_empty() {
                break;
            }

            let locator = self.next_locator();
            if locator.number() >= self.block_count() {
                break;
            }

            // NOTE: unlike in `write` we create a separate transaction for each iteration. This is
            // because if we created a single transaction for the whole `read` call, then a failed
            // read could rollback the changes made in a previous iteration which would then be
            // lost. This is fine because there is going to be at most one dirty block within
            // a single `read` invocation anyway.
            let mut tx = self.pool.begin().await?;

            let (id, content) = read_block(
                &self.branch,
                &mut tx,
                &self.cryptor,
                &self.nonce_sequence,
                &locator,
            )
            .await?;

            self.replace_current_block(&mut tx, locator, id, content)
                .await?;

            tx.commit().await?;
        }

        Ok(total_len)
    }

    /// Read all data from this blob from the current seek position until the end and return then
    /// in a `Vec`.
    pub async fn read_to_end(&mut self) -> Result<Vec<u8>> {
        let mut buffer = vec![
            0;
            (self.len() - self.seek_position())
                .try_into()
                .unwrap_or(usize::MAX)
        ];

        let len = self.read(&mut buffer).await?;
        buffer.truncate(len);

        Ok(buffer)
    }

    /// Writes `buffer` into this blob, advancing the blob's internal cursor.
    pub async fn write(&mut self, mut buffer: &[u8]) -> Result<()> {
        // Wrap the whole `write` in a transaction to make it atomic.
        let mut tx = self.pool.begin().await?;

        loop {
            let len = self.current_block.content.write(buffer);

            // TODO: only set the dirty flag if the content actually changed. Otherwise overwirting
            // a block with the same content it already had would result in a new block with a new
            // version being unnecessarily created.
            if len > 0 {
                self.current_block.dirty = true;
            }

            buffer = &buffer[len..];

            if self.seek_position() > self.len {
                self.len = self.seek_position();
                self.len_dirty = true;
            }

            if buffer.is_empty() {
                break;
            }

            let locator = self.next_locator();
            let (id, content) = if locator.number() < self.block_count() {
                read_block(
                    &self.branch,
                    &mut tx,
                    &self.cryptor,
                    &self.nonce_sequence,
                    &locator,
                )
                .await?
            } else {
                (BlockId::random(), Buffer::new())
            };

            self.replace_current_block(&mut tx, locator, id, content)
                .await?;
        }

        tx.commit().await?;

        Ok(())
    }

    /// Seek to an offset in the blob.
    ///
    /// It is allowed to specify offset that is outside of the range of the blob but such offset
    /// will be clamped to be within the range.
    ///
    /// Returns the new seek position from the start of the blob.
    pub async fn seek(&mut self, pos: SeekFrom) -> Result<u64> {
        let offset = match pos {
            SeekFrom::Start(n) => n.min(self.len),
            SeekFrom::End(n) => {
                if n >= 0 {
                    self.len
                } else {
                    self.len.saturating_sub((-n) as u64)
                }
            }
            SeekFrom::Current(n) => {
                if n >= 0 {
                    self.seek_position().saturating_add(n as u64).min(self.len)
                } else {
                    self.seek_position().saturating_sub((-n) as u64)
                }
            }
        };

        let actual_offset = offset + self.header_size() as u64;
        let block_number = (actual_offset / BLOCK_SIZE as u64) as u32;
        let block_offset = (actual_offset % BLOCK_SIZE as u64) as usize;

        if block_number != self.current_block.locator.number() {
            let locator = self.locator_at(block_number);

            let mut tx = self.pool.begin().await?;
            let (id, content) = read_block(
                &self.branch,
                &mut tx,
                &self.cryptor,
                &self.nonce_sequence,
                &locator,
            )
            .await?;
            self.replace_current_block(&mut tx, locator, id, content)
                .await?;
            tx.commit().await?;
        }

        self.current_block.content.pos = block_offset;

        Ok(offset)
    }

    /// Truncate the blob to zero length.
    pub async fn truncate(&mut self) -> Result<()> {
        // TODO: reuse the truncated blocks on subsequent writes if the content is identical

        if self.len == 0 {
            return Ok(());
        }

        self.len = 0;
        self.len_dirty = true;

        self.seek(SeekFrom::Start(0)).await?;

        Ok(())
    }

    /// Flushes this blob, ensuring that all intermediately buffered contents gets written to the
    /// store.
    pub async fn flush(&mut self) -> Result<()> {
        let mut tx = self.pool.begin().await?;
        self.write_len(&mut tx).await?;
        self.write_current_block(&mut tx).await?;
        tx.commit().await?;

        Ok(())
    }

    pub fn head_name(&self) -> &BlockName {
        self.current_block.head_name()
    }

    pub fn db_pool(&self) -> &db::Pool {
        &self.pool
    }

    pub fn branch(&self) -> &Branch {
        &self.branch
    }

    pub fn cryptor(&self) -> &Cryptor {
        &self.cryptor
    }

    async fn replace_current_block(
        &mut self,
        tx: &mut db::Transaction,
        locator: Locator,
        id: BlockId,
        content: Buffer,
    ) -> Result<()> {
        self.write_len(tx).await?;
        self.write_current_block(tx).await?;

        let mut content = Cursor::new(content);

        if locator.number() == 0 {
            // If head block, skip over the header.
            content.pos = self.header_size();
        }

        self.current_block = OpenBlock {
            locator,
            id,
            content,
            dirty: false,
        };

        Ok(())
    }

    // Write the current block into the store.
    async fn write_current_block(&mut self, tx: &mut db::Transaction) -> Result<()> {
        if !self.current_block.dirty {
            return Ok(());
        }

        self.current_block.id.version = BlockVersion::random();

        write_block(
            &self.branch,
            tx,
            &self.cryptor,
            &self.nonce_sequence,
            &self.current_block.locator,
            &self.current_block.id,
            self.current_block.content.buffer.clone(),
        )
        .await?;

        self.current_block.dirty = false;

        Ok(())
    }

    // Write the current blob length into the blob header in the head block.
    async fn write_len(&mut self, tx: &mut db::Transaction) -> Result<()> {
        if !self.len_dirty {
            return Ok(());
        }

        if self.current_block.locator.number() == 0 {
            let old_pos = self.current_block.content.pos;
            self.current_block.content.pos = self.nonce_sequence.prefix().len();
            self.current_block.content.write_u64(self.len);
            self.current_block.content.pos = old_pos;
            self.current_block.dirty = true;
        } else {
            let locator = self.locator_at(0);
            let (mut id, buffer) = read_block(
                &self.branch,
                tx,
                &self.cryptor,
                &self.nonce_sequence,
                &locator,
            )
            .await?;

            let mut cursor = Cursor::new(buffer);
            cursor.pos = self.nonce_sequence.prefix().len();
            cursor.write_u64(self.len);
            id.version = BlockVersion::random();

            write_block(
                &self.branch,
                tx,
                &self.cryptor,
                &self.nonce_sequence,
                &locator,
                &id,
                cursor.buffer,
            )
            .await?;
        }

        self.len_dirty = false;

        Ok(())
    }

    // Total number of blocks in this blob including the possibly partially filled final block.
    fn block_count(&self) -> u32 {
        // https://stackoverflow.com/questions/2745074/fast-ceiling-of-an-integer-division-in-c-c
        (1 + (self.len + self.header_size() as u64 - 1) / BLOCK_SIZE as u64)
            .try_into()
            .unwrap_or(u32::MAX)
    }

    // Returns the current seek position from the start of the blob.
    fn seek_position(&self) -> u64 {
        self.current_block.locator.number() as u64 * BLOCK_SIZE as u64
            + self.current_block.content.pos as u64
            - self.header_size() as u64
    }

    fn header_size(&self) -> usize {
        self.nonce_sequence.prefix().len() + mem::size_of_val(&self.len)
    }

    fn locator_at(&self, number: u32) -> Locator {
        if number == 0 {
            self.locator
        } else if let Some(head_name) = self.current_block.locator.head_name() {
            Locator::Trunk(*head_name, number)
        } else {
            Locator::Trunk(self.current_block.id.name, number)
        }
    }

    fn next_locator(&self) -> Locator {
        // TODO: return error instead of panic
        let number = self
            .current_block
            .locator
            .number()
            .checked_add(1)
            .expect("block count limit exceeded");
        self.locator_at(number)
    }
}

async fn read_block(
    branch: &Branch,
    tx: &mut db::Transaction,
    cryptor: &Cryptor,
    nonce_sequence: &NonceSequence,
    locator: &Locator,
) -> Result<(BlockId, Buffer)> {
    let (id, mut buffer, auth_tag) = load_block(&branch, tx, cryptor, locator).await?;

    let number = locator.number();
    let nonce = nonce_sequence.get(number);
    let aad = id.to_array(); // "additional associated data"

    let offset = if number == 0 {
        nonce_sequence.prefix().len()
    } else {
        0
    };

    cryptor.decrypt(&nonce, &aad, &mut buffer[offset..], &auth_tag)?;

    Ok((id, buffer))
}

async fn load_block(
    branch: &Branch,
    tx: &mut db::Transaction,
    cryptor: &Cryptor,
    locator: &Locator,
) -> Result<(BlockId, Buffer, AuthTag)> {
    let id = if let Some(encoded_locator) = locator.encode(cryptor) {
        branch.get(tx, &encoded_locator).await?
    } else {
        branch.get_root(tx).await?
    };

    let mut content = Buffer::new();
    let auth_tag = block::read(tx, &id, &mut content).await?;

    Ok((id, content, auth_tag))
}

async fn write_block(
    branch: &Branch,
    tx: &mut db::Transaction,
    cryptor: &Cryptor,
    nonce_sequence: &NonceSequence,
    locator: &Locator,
    block_id: &BlockId,
    mut buffer: Buffer,
) -> Result<()> {
    let number = locator.number();
    let nonce = nonce_sequence.get(number);
    let aad = block_id.to_array(); // "additional associated data"

    let offset = if number == 0 {
        nonce_sequence.prefix().len()
    } else {
        0
    };

    let auth_tag = cryptor.encrypt(&nonce, &aad, &mut buffer[offset..])?;

    block::write(tx, block_id, &buffer, &auth_tag).await?;

    if let Some(encoded_locator) = locator.encode(cryptor) {
        branch.insert(tx, block_id, &encoded_locator).await?;
    } else {
        branch.insert_root(tx, block_id).await?;
    }

    Ok(())
}

// Data for a block that's been loaded into memory and decrypted.
struct OpenBlock {
    // Locator of the block.
    locator: Locator,
    // Id of the block.
    id: BlockId,
    // Decrypted content of the block wrapped in `Cursor` to track the current seek position.
    content: Cursor,
    // Was this block modified since the last time it was loaded from/saved to the store?
    dirty: bool,
}

impl OpenBlock {
    fn head_name(&self) -> &BlockName {
        self.locator.head_name().unwrap_or(&self.id.name)
    }
}

// Buffer for keeping loaded block content and also for in-place encryption and decryption.
#[derive(Clone)]
struct Buffer(Box<[u8]>);

impl Buffer {
    fn new() -> Self {
        Self(vec![0; BLOCK_SIZE].into_boxed_slice())
    }
}

// Scramble the buffer on drop to prevent leaving decrypted data in memory past the buffer
// lifetime.
impl Drop for Buffer {
    fn drop(&mut self) {
        self.0.zeroize()
    }
}

impl Deref for Buffer {
    type Target = [u8];

    fn deref(&self) -> &Self::Target {
        &self.0
    }
}

impl DerefMut for Buffer {
    fn deref_mut(&mut self) -> &mut Self::Target {
        &mut self.0
    }
}

// Wrapper for `Buffer` with an internal position which advances when data is read from or
// written to the buffer.
struct Cursor {
    buffer: Buffer,
    pos: usize,
}

impl Cursor {
    fn new(buffer: Buffer) -> Self {
        Self { buffer, pos: 0 }
    }

    // Reads data from the buffer into `dst` and advances the internal position. Returns the
    // number of bytes actual read.
    fn read(&mut self, dst: &mut [u8]) -> usize {
        let n = (self.buffer.len() - self.pos).min(dst.len());
        dst[..n].copy_from_slice(&self.buffer[self.pos..self.pos + n]);
        self.pos += n;
        n
    }

    // Read data from the buffer into a fixed-length array.
    //
    // # Panics
    //
    // Panics if the remaining length is less than `N`.
    fn read_array<const N: usize>(&mut self) -> [u8; N] {
        let array = self.buffer[self.pos..self.pos + N].try_into().unwrap();
        self.pos += N;
        array
    }

    // Read data from the buffer into a `u64`.
    //
    // # Panics
    //
    // Panics if the remaining length is less than `size_of::<u64>()`
    fn read_u64(&mut self) -> u64 {
        u64::from_le_bytes(self.read_array())
    }

    // Writes data from `dst` into the buffer and advances the internal position. Returns the
    // number of bytes actually written.
    fn write(&mut self, src: &[u8]) -> usize {
        let n = (self.buffer.len() - self.pos).min(src.len());
        self.buffer[self.pos..self.pos + n].copy_from_slice(&src[..n]);
        self.pos += n;
        n
    }

    // Write a `u64` into the buffer.
    //
    // # Panics
    //
    // Panics if the remaining length is less than `size_of::<u64>()`
    fn write_u64(&mut self, value: u64) {
        let bytes = value.to_le_bytes();
        assert!(self.buffer.len() - self.pos >= bytes.len());
        self.write(&bytes[..]);
    }
}

impl Deref for Cursor {
    type Target = [u8];

    fn deref(&self) -> &Self::Target {
        &self.buffer[self.pos..]
    }
}

impl DerefMut for Cursor {
    fn deref_mut(&mut self) -> &mut Self::Target {
        &mut self.buffer[self.pos..]
    }
}

#[cfg(test)]
mod tests {
    use super::*;
    use crate::{crypto::SecretKey, index, replica_id::ReplicaId};
    use proptest::{collection::vec, prelude::*};
    use rand::{distributions::Standard, prelude::*};
    use std::future::Future;
    use test_strategy::proptest;

    #[tokio::test(flavor = "multi_thread")]
    async fn empty_blob() {
        let pool = init_db().await;
        let branch = Arc::new(Branch::new(ReplicaId::random()));

        let mut blob = Blob::create(pool.clone(), branch.clone(), Cryptor::Null, Locator::Root);
        blob.flush().await.unwrap();

        // Re-open the blob and read its contents.
        let mut blob = Blob::open(pool.clone(), branch, Cryptor::Null, Locator::Root)
            .await
            .unwrap();

        let mut buffer = [0; 1];
        assert_eq!(blob.read(&mut buffer[..]).await.unwrap(), 0);
    }

    #[proptest]
    fn write_and_read(
        is_root: bool,
        #[strategy(1..3 * BLOCK_SIZE)] blob_len: usize,
        #[strategy(1..=#blob_len)] write_len: usize,
        #[strategy(1..=#blob_len + 1)] read_len: usize,
        #[strategy(rng_seed_strategy())] rng_seed: u64,
    ) {
<<<<<<< HEAD
        run(async {
            let (rng, cryptor, pool, branch) = setup(rng_seed).await;

            // Create the blob and write to it in chunks of `write_len` bytes.
            let mut blob =
                Blob::create(pool.clone(), branch.clone(), cryptor.clone(), Locator::Root);
=======
        run(write_and_read_case(
            is_root, blob_len, write_len, read_len, rng_seed,
        ))
    }

    async fn write_and_read_case(
        is_root: bool,
        blob_len: usize,
        write_len: usize,
        read_len: usize,
        rng_seed: u64,
    ) {
        let (mut rng, cryptor, pool) = setup(rng_seed).await;

        let locator = if is_root {
            Locator::Root
        } else {
            Locator::Head(rng.gen(), 0)
        };
>>>>>>> 97f70038

        // Create the blob and write to it in chunks of `write_len` bytes.
        let mut blob = Blob::create(pool.clone(), cryptor.clone(), locator);

        let orig_content: Vec<u8> = rng.sample_iter(Standard).take(blob_len).collect();

        for chunk in orig_content.chunks(write_len) {
            blob.write(chunk).await.unwrap();
        }

<<<<<<< HEAD
            // Re-open the blob and read from it in chunks of `read_len` bytes
            let mut blob = Blob::open(pool.clone(), branch, cryptor.clone(), Locator::Root)
                .await
                .unwrap();
=======
        blob.flush().await.unwrap();
>>>>>>> 97f70038

        // Re-open the blob and read from it in chunks of `read_len` bytes
        let mut blob = Blob::open(pool.clone(), cryptor.clone(), locator)
            .await
            .unwrap();

        let mut read_content = vec![0; 0];
        let mut read_buffer = vec![0; read_len];

        loop {
            let len = blob.read(&mut read_buffer[..]).await.unwrap();

            if len == 0 {
                break; // done
            }

            read_content.extend(&read_buffer[..len]);
        }

        assert_eq!(read_content.len(), orig_content.len());
        assert!(read_content == orig_content);
    }

    #[proptest]
    fn len(
        #[strategy(0..3 * BLOCK_SIZE)] content_len: usize,
        #[strategy(rng_seed_strategy())] rng_seed: u64,
    ) {
        run(async {
            let (rng, cryptor, pool, branch) = setup(rng_seed).await;

            let content: Vec<u8> = rng.sample_iter(Standard).take(content_len).collect();

            let mut blob =
                Blob::create(pool.clone(), branch.clone(), cryptor.clone(), Locator::Root);
            blob.write(&content[..]).await.unwrap();
            assert_eq!(blob.len(), content_len as u64);

            blob.flush().await.unwrap();
            assert_eq!(blob.len(), content_len as u64);

            let blob = Blob::open(pool.clone(), branch, cryptor.clone(), Locator::Root)
                .await
                .unwrap();
            assert_eq!(blob.len(), content_len as u64);
        })
    }

    #[proptest]
    fn seek_from_start(
        #[strategy(0..2 * BLOCK_SIZE)] content_len: usize,
        #[strategy(0..#content_len)] pos: usize,
        #[strategy(rng_seed_strategy())] rng_seed: u64,
    ) {
        run(seek_from(
            content_len,
            SeekFrom::Start(pos as u64),
            pos,
            rng_seed,
        ))
    }

    #[proptest]
    fn seek_from_end(
        #[strategy(0..2 * BLOCK_SIZE)] content_len: usize,
        #[strategy(0..#content_len)] pos: usize,
        #[strategy(rng_seed_strategy())] rng_seed: u64,
    ) {
        run(seek_from(
            content_len,
            SeekFrom::End(-((content_len - pos) as i64)),
            pos,
            rng_seed,
        ))
    }

    async fn seek_from(
        content_len: usize,
        seek_from: SeekFrom,
        expected_pos: usize,
        rng_seed: u64,
    ) {
        let (rng, cryptor, pool, branch) = setup(rng_seed).await;

        let content: Vec<u8> = rng.sample_iter(Standard).take(content_len).collect();

        let mut blob = Blob::create(pool.clone(), branch, cryptor.clone(), Locator::Root);
        blob.write(&content[..]).await.unwrap();
        blob.flush().await.unwrap();

        blob.seek(seek_from).await.unwrap();

        let mut read_buffer = vec![0; content.len()];
        let len = blob.read(&mut read_buffer[..]).await.unwrap();
        assert_eq!(read_buffer[..len], content[expected_pos..]);
    }

    #[proptest]
    fn seek_from_current(
        #[strategy(1..2 * BLOCK_SIZE)] content_len: usize,
        #[strategy(vec(0..#content_len, 1..10))] positions: Vec<usize>,
        #[strategy(rng_seed_strategy())] rng_seed: u64,
    ) {
        run(async {
            let (rng, cryptor, pool, branch) = setup(rng_seed).await;

            let content: Vec<u8> = rng.sample_iter(Standard).take(content_len).collect();

            let mut blob = Blob::create(pool.clone(), branch, cryptor.clone(), Locator::Root);
            blob.write(&content[..]).await.unwrap();
            blob.flush().await.unwrap();
            blob.seek(SeekFrom::Start(0)).await.unwrap();

            let mut prev_pos = 0;
            for pos in positions {
                blob.seek(SeekFrom::Current(pos as i64 - prev_pos as i64))
                    .await
                    .unwrap();
                prev_pos = pos;
            }

            let mut read_buffer = vec![0; content.len()];
            let len = blob.read(&mut read_buffer[..]).await.unwrap();
            assert_eq!(read_buffer[..len], content[prev_pos..]);
        })
    }

    #[tokio::test(flavor = "multi_thread")]
    async fn seek_after_end() {
        let (_, cryptor, pool, branch) = setup(0).await;

        let content = b"content";

        let mut blob = Blob::create(pool.clone(), branch, cryptor, Locator::Root);
        blob.write(&content[..]).await.unwrap();
        blob.flush().await.unwrap();

        let mut read_buffer = [0];

        for &offset in &[0, 1, 2] {
            blob.seek(SeekFrom::Start(content.len() as u64 + offset))
                .await
                .unwrap();
            assert_eq!(blob.read(&mut read_buffer).await.unwrap(), 0);
        }
    }

    #[tokio::test(flavor = "multi_thread")]
    async fn seek_before_start() {
        let (_, cryptor, pool, branch) = setup(0).await;

        let content = b"content";

        let mut blob = Blob::create(pool.clone(), branch, cryptor, Locator::Root);
        blob.write(&content[..]).await.unwrap();
        blob.flush().await.unwrap();

        let mut read_buffer = vec![0; content.len()];

        for &offset in &[0, 1, 2] {
            blob.seek(SeekFrom::End(-(content.len() as i64) - offset))
                .await
                .unwrap();
            blob.read(&mut read_buffer).await.unwrap();
            assert_eq!(read_buffer, content);
        }
    }

    // proptest doesn't work with the `#[tokio::test]` macro yet
    // (see https://github.com/AltSysrq/proptest/issues/179). As a workaround, create the runtime
    // manually.
    fn run<F: Future>(future: F) -> F::Output {
        tokio::runtime::Builder::new_multi_thread()
            .enable_time()
            .build()
            .unwrap()
            .block_on(future)
    }

    async fn setup(rng_seed: u64) -> (StdRng, Cryptor, db::Pool, Arc<Branch>) {
        let mut rng = StdRng::seed_from_u64(rng_seed);
        let secret_key = SecretKey::generate(&mut rng);
        let cryptor = Cryptor::ChaCha20Poly1305(secret_key);
        let pool = init_db().await;
        let branch = Arc::new(Branch::new(ReplicaId::random()));

        (rng, cryptor, pool, branch)
    }

    fn rng_seed_strategy() -> impl Strategy<Value = u64> {
        any::<u64>().no_shrink()
    }

    async fn init_db() -> db::Pool {
        let pool = db::Pool::connect(":memory:").await.unwrap();
        index::init(&pool).await.unwrap();
        block::init(&pool).await.unwrap();
        pool
    }
}<|MERGE_RESOLUTION|>--- conflicted
+++ resolved
@@ -322,10 +322,6 @@
         &self.pool
     }
 
-    pub fn branch(&self) -> &Branch {
-        &self.branch
-    }
-
     pub fn cryptor(&self) -> &Cryptor {
         &self.cryptor
     }
@@ -701,14 +697,6 @@
         #[strategy(1..=#blob_len + 1)] read_len: usize,
         #[strategy(rng_seed_strategy())] rng_seed: u64,
     ) {
-<<<<<<< HEAD
-        run(async {
-            let (rng, cryptor, pool, branch) = setup(rng_seed).await;
-
-            // Create the blob and write to it in chunks of `write_len` bytes.
-            let mut blob =
-                Blob::create(pool.clone(), branch.clone(), cryptor.clone(), Locator::Root);
-=======
         run(write_and_read_case(
             is_root, blob_len, write_len, read_len, rng_seed,
         ))
@@ -721,17 +709,16 @@
         read_len: usize,
         rng_seed: u64,
     ) {
-        let (mut rng, cryptor, pool) = setup(rng_seed).await;
+        let (mut rng, cryptor, pool, branch) = setup(rng_seed).await;
 
         let locator = if is_root {
             Locator::Root
         } else {
             Locator::Head(rng.gen(), 0)
         };
->>>>>>> 97f70038
 
         // Create the blob and write to it in chunks of `write_len` bytes.
-        let mut blob = Blob::create(pool.clone(), cryptor.clone(), locator);
+        let mut blob = Blob::create(pool.clone(), branch.clone(), cryptor.clone(), locator);
 
         let orig_content: Vec<u8> = rng.sample_iter(Standard).take(blob_len).collect();
 
@@ -739,17 +726,10 @@
             blob.write(chunk).await.unwrap();
         }
 
-<<<<<<< HEAD
-            // Re-open the blob and read from it in chunks of `read_len` bytes
-            let mut blob = Blob::open(pool.clone(), branch, cryptor.clone(), Locator::Root)
-                .await
-                .unwrap();
-=======
         blob.flush().await.unwrap();
->>>>>>> 97f70038
 
         // Re-open the blob and read from it in chunks of `read_len` bytes
-        let mut blob = Blob::open(pool.clone(), cryptor.clone(), locator)
+        let mut blob = Blob::open(pool.clone(), branch.clone(), cryptor.clone(), locator)
             .await
             .unwrap();
 
